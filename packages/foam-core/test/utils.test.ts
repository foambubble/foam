--- conflicted
+++ resolved
@@ -41,18 +41,11 @@
   });
   it('ignores tags in code blocks', () => {
     expect(
-<<<<<<< HEAD
-      extractHashtags(`\`\`\`
-      this #tag_in_code_blocks should be ignored
-      \`\`\`
-      and \` #tag_of_inline_code \` should be ignored, but not for #tag_outside
-=======
       extractHashtags(`
 \`\`\`
 this #tag_in_code_blocks should be ignored
 \`\`\`
 and \` #tag_of_inline_code \` should be ignored, but not for #tag_outside
->>>>>>> f76d1edb
       `)
     ).toEqual(new Set(['tag_outside']));
   });
