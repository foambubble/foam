{
  // See http://go.microsoft.com/fwlink/?LinkId=827846
  // for the documentation about the extensions.json format
  "recommendations": [
    // Foam's own extension
    "foam.foam-vscode",

    // Prettier for auto formatting code
    "esbenp.prettier-vscode",

    // GitLens for seeing version history inline
    "eamodio.gitlens",

    // Tons of markdown goodies (lists, tables of content, so much more)
    "yzhang.markdown-all-in-one",

<<<<<<< HEAD
    // [[wikilinks]], backlinking etc
    "kortina.vscode-markdown-notes",

=======
>>>>>>> 1659fe37
    // Graph visualizer
    "tchayen.markdown-links",

    // Understated grayscale theme (light and dark variants)
    "philipbe.theme-gray-matter"
  ]
}<|MERGE_RESOLUTION|>--- conflicted
+++ resolved
@@ -14,12 +14,6 @@
     // Tons of markdown goodies (lists, tables of content, so much more)
     "yzhang.markdown-all-in-one",
 
-<<<<<<< HEAD
-    // [[wikilinks]], backlinking etc
-    "kortina.vscode-markdown-notes",
-
-=======
->>>>>>> 1659fe37
     // Graph visualizer
     "tchayen.markdown-links",
 
