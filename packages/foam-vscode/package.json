--- conflicted
+++ resolved
@@ -157,7 +157,6 @@
         "icon": "$(list-flat)"
       },
       {
-<<<<<<< HEAD
         "command": "foam-vscode.group-placeholders-by-folder",
         "title": "Foam: Group Placeholders By Folder",
         "icon": "$(list-tree)"
@@ -166,10 +165,10 @@
         "command": "foam-vscode.group-placeholders-off",
         "title": "Foam: Don't Group Placeholders",
         "icon": "$(list-flat)"
-=======
+      },
+      {
         "command": "foam-vscode.create-new-template",
         "title": "Foam: Create New Template"
->>>>>>> 9f0deb40
       }
     ],
     "configuration": {
