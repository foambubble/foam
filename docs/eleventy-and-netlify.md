--- conflicted
+++ resolved
@@ -12,10 +12,7 @@
 
 Once that's done, all you have to do is make changes to your workspace in VS COde and push them to the main branch on GitHub. Netlify will recognize the changes, deploy them automatically and give you a link where your Foam is published.
 
-<<<<<<< HEAD
-That's it! You can now see it online and use that link to share it with your friends, so that they can see it too.
-=======
+
 That's it!
 
 You can now see it online and use that link to share it with your friends, so that they can see it too.
->>>>>>> dd6569b2
