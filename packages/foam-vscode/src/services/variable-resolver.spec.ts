--- conflicted
+++ resolved
@@ -69,11 +69,10 @@
 
   test('Resolves FOAM_TITLE', async () => {
     const foamTitle = 'My note title';
-<<<<<<< HEAD
-    const variables = ['FOAM_TITLE', 'FOAM_TITLE_SLUG'];
-=======
-    const variables = [new Variable('FOAM_TITLE')];
->>>>>>> ea03b863
+    const variables = [
+      new Variable('FOAM_TITLE'),
+      new Variable('FOAM_TITLE_SLUG'),
+    ];
 
     jest
       .spyOn(window, 'showInputBox')
