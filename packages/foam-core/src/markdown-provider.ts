--- conflicted
+++ resolved
@@ -110,15 +110,9 @@
 
       // [wiki-link-text]: path/to/file.md "Page title"
       return {
-<<<<<<< HEAD
-        linkText: link.to,
-        wikiLink: pathToNote,
-        pageTitle: target.title || target.id,
-=======
         label: link.text,
         url: pathToNote,
-        title: target.title,
->>>>>>> 33927430
+        title: target.title || target.id,
       };
     })
     .filter(Boolean)
