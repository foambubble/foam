<<<<<<< HEAD
import { createNoteFromMarkdown, createMarkdownReferences } from '../src/markdown-provider';
import { NoteGraph, Note } from '../src/note-graph';
=======
import {
  createNoteFromMarkdown,
  createMarkdownReferences,
} from '../src/markdown-provider';
import { NoteGraph } from '../src/note-graph';
>>>>>>> 33927430

const pageA = `
# Page A

## Section
- [[page-b]]
- [[page-c]]
`;

const pageB = `
# Page B

This references [[page-a]]`;

const pageC = `
# Page C
`;

<<<<<<< HEAD
const pageD = `
This file has no heading.
`

=======
// @todo: Add tests for definitions
>>>>>>> 33927430
describe('Markdown loader', () => {
  it('Converts markdown to notes', () => {
    const graph = new NoteGraph();
    graph.setNote(createNoteFromMarkdown('page-a', pageA, '\n'));
    graph.setNote(createNoteFromMarkdown('page-b', pageB, '\n'));
    graph.setNote(createNoteFromMarkdown('page-c', pageC, '\n'));

    expect(
      graph
        .getNotes()
        .map(n => n.id)
        .sort()
    ).toEqual(['page-a', 'page-b', 'page-c']);
  });

  it('Parses wikilinks correctly', () => {
    const graph = new NoteGraph();
    graph.setNote(createNoteFromMarkdown('page-a', pageA, '\n'));
    graph.setNote(createNoteFromMarkdown('page-b', pageB, '\n'));
    graph.setNote(createNoteFromMarkdown('page-c', pageC, '\n'));

    expect(graph.getBacklinks('page-b').map(link => link.from)).toEqual([
      'page-a',
    ]);
    expect(graph.getForwardLinks('page-a').map(link => link.to)).toEqual([
      'page-b',
      'page-c',
    ]);
  });
});

describe('Note Title', () => {
  it('should initialize note title if heading exists', () => {
    const graph = new NoteGraph();
    graph.setNote(createNoteFromMarkdown('page-a', pageA));

    const pageANoteTitle = (graph.getNote('page-a') as Note).title;
    expect(pageANoteTitle).toBe('Page A');
  });

  it('should not initialize note title if heading does not exist', () => {
    const graph = new NoteGraph();
    graph.setNote(createNoteFromMarkdown('page-d', pageD));

    const pageANoteTitle = (graph.getNote('page-d') as Note).title;
    expect(pageANoteTitle).toBe(null);
  });
})

describe('wikilinks definitions', () => {
  it('can generate links without file extension when includeExtension = false', () => {
    const graph = new NoteGraph();
    const noteA = createNoteFromMarkdown('dir1/page-a.md', pageA, '\n');
    const noteB = createNoteFromMarkdown('dir1/page-b.md', pageB, '\n');
    const noteC = createNoteFromMarkdown('dir1/page-c.md', pageC, '\n');
    graph.setNote(noteA);
    graph.setNote(noteB);
    graph.setNote(noteC);

    const noExtRefs = createMarkdownReferences(graph, noteA.id, false);
    expect(noExtRefs.map(r => r.url)).toEqual(['page-b', 'page-c']);
  });

  it('can generate links with file extension when includeExtension = true', () => {
    const graph = new NoteGraph();
    const noteA = createNoteFromMarkdown('dir1/page-a.md', pageA, '\n');
    const noteB = createNoteFromMarkdown('dir1/page-b.md', pageB, '\n');
    const noteC = createNoteFromMarkdown('dir1/page-c.md', pageC, '\n');
    graph.setNote(noteA);
    graph.setNote(noteB);
    graph.setNote(noteC);

    const extRefs = createMarkdownReferences(graph, noteA.id, true);
    expect(extRefs.map(r => r.url)).toEqual(['page-b.md', 'page-c.md']);
  });

  it('use relative paths', () => {
    const graph = new NoteGraph();
    const noteA = createNoteFromMarkdown('dir1/page-a.md', pageA, '\n');
    const noteB = createNoteFromMarkdown('dir2/page-b.md', pageB, '\n');
    const noteC = createNoteFromMarkdown('dir3/page-c.md', pageC, '\n');
    graph.setNote(noteA);
    graph.setNote(noteB);
    graph.setNote(noteC);

    const extRefs = createMarkdownReferences(graph, noteA.id, true);
    expect(extRefs.map(r => r.url)).toEqual([
      '../dir2/page-b.md',
      '../dir3/page-c.md',
    ]);
  });
});<|MERGE_RESOLUTION|>--- conflicted
+++ resolved
@@ -1,13 +1,8 @@
-<<<<<<< HEAD
-import { createNoteFromMarkdown, createMarkdownReferences } from '../src/markdown-provider';
-import { NoteGraph, Note } from '../src/note-graph';
-=======
 import {
   createNoteFromMarkdown,
   createMarkdownReferences,
 } from '../src/markdown-provider';
-import { NoteGraph } from '../src/note-graph';
->>>>>>> 33927430
+import { NoteGraph, Note } from '../src/note-graph';
 
 const pageA = `
 # Page A
@@ -26,14 +21,10 @@
 # Page C
 `;
 
-<<<<<<< HEAD
 const pageD = `
 This file has no heading.
 `
 
-=======
-// @todo: Add tests for definitions
->>>>>>> 33927430
 describe('Markdown loader', () => {
   it('Converts markdown to notes', () => {
     const graph = new NoteGraph();
@@ -68,7 +59,7 @@
 describe('Note Title', () => {
   it('should initialize note title if heading exists', () => {
     const graph = new NoteGraph();
-    graph.setNote(createNoteFromMarkdown('page-a', pageA));
+    graph.setNote(createNoteFromMarkdown('page-a', pageA, '\n'));
 
     const pageANoteTitle = (graph.getNote('page-a') as Note).title;
     expect(pageANoteTitle).toBe('Page A');
@@ -76,7 +67,7 @@
 
   it('should not initialize note title if heading does not exist', () => {
     const graph = new NoteGraph();
-    graph.setNote(createNoteFromMarkdown('page-d', pageD));
+    graph.setNote(createNoteFromMarkdown('page-d', pageD, '\n'));
 
     const pageANoteTitle = (graph.getNote('page-d') as Note).title;
     expect(pageANoteTitle).toBe(null);
