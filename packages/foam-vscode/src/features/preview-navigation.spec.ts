--- conflicted
+++ resolved
@@ -1,15 +1,10 @@
 import MarkdownIt from 'markdown-it';
 import { FoamWorkspace, URI } from 'foam-core';
-<<<<<<< HEAD
-import { createPlaceholder, createTestNote } from '../test/test-utils';
+import { createTestNote } from '../test/test-utils';
 import {
   markdownItWithFoamLinks,
   markdownItWithFoamTags,
 } from './preview-navigation';
-=======
-import { createTestNote } from '../test/test-utils';
-import { markdownItWithFoamLinks } from './preview-navigation';
->>>>>>> 7412d518
 
 describe('Link generation in preview', () => {
   const noteA = createTestNote({
