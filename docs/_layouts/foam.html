---
layout: default
---

<script type="text/javascript">
// NOTE: this should be in sync with the settings/usage in the vscode extension
// atm it's just a wide superset of md extensions to cover a wide range of cases
var MD_EXT = ['.md', '.markdown', '.mdx', '.mdown', '.mkdn', '.mkd', '.mdwn', '.mdtxt', '.mdtext', '.text', '.Rmd'];
function normalizeMdLink(link) {
  var url = new URL(link);
  var mdFileExt = MD_EXT.find(ext => url.pathname.endsWith(ext));
  if (mdFileExt) {
    url.pathname = url.pathname.slice(0, mdFileExt.length * -1);
  }
  return url.toString();
}

window.addEventListener('DOMContentLoaded', (event) => {
  document
    .querySelectorAll(".markdown-body a[title]:not([href^=http])")
    .forEach((a) => {
      // filter to only wiki-links
      var prev = a.previousSibling;
      var next = a.nextSibling;
      if (
        prev instanceof Text && prev.textContent.endsWith('[') && 
        next instanceof Text && next.textContent.startsWith(']')
      ) {

<<<<<<< HEAD
        // remove surrounding brackets
        prev.textContent = prev.textContent.slice(0, -1);
        next.textContent = next.textContent.slice(1);

        // add CSS list for styling
        a.classList.add('wikilink');

=======
>>>>>>> 76188bde
        // replace page-link with "Page Title"...
        a.innerText = a.title;

        // ...and normalize the links to allow html pages navigation
        a.href = normalizeMdLink(a.href);
      }
    });

  document.querySelectorAll(".github-only").forEach((el) => {
    el.remove();
  });
});
</script>


{{ content }}<|MERGE_RESOLUTION|>--- conflicted
+++ resolved
@@ -26,17 +26,14 @@
         prev instanceof Text && prev.textContent.endsWith('[') && 
         next instanceof Text && next.textContent.startsWith(']')
       ) {
-
-<<<<<<< HEAD
+        
         // remove surrounding brackets
         prev.textContent = prev.textContent.slice(0, -1);
         next.textContent = next.textContent.slice(1);
 
         // add CSS list for styling
         a.classList.add('wikilink');
-
-=======
->>>>>>> 76188bde
+        
         // replace page-link with "Page Title"...
         a.innerText = a.title;
 
