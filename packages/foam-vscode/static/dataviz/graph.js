--- conflicted
+++ resolved
@@ -4,7 +4,6 @@
   const gui = new dat.gui.GUI();
   const nodeTypeFilterFolder = gui.addFolder('Filter by type');
   const nodeTypeFilterControllers = new Map();
-<<<<<<< HEAD
   const forcesFolder = gui.addFolder('Forces');
 
   forcesFolder
@@ -38,7 +37,6 @@
     .onChange(v => {
       graph.d3VelocityDecay(1 - v);
     });
-=======
   const selectionFolder = gui.addFolder('Selection');
 
   selectionFolder
@@ -51,7 +49,6 @@
 
   selectionFolder.add(model.selection, 'enableRefocus').name('Refocus Enable');
   selectionFolder.add(model.selection, 'enableZoom').name('Zoom Enable');
->>>>>>> d312eca3
 
   return {
     /**
@@ -139,7 +136,6 @@
     note: true,
     tag: true,
   },
-<<<<<<< HEAD
   forces: {
     collide: 2,
     repel: 30,
@@ -147,14 +143,11 @@
     link: 30,
     velocityDecay: 0.4,
   },
-=======
-
   selection: {
     neighborDepth: 1,
     enableRefocus: true,
     enableZoom: true,
   }
->>>>>>> d312eca3
 };
 
 const graph = ForceGraph();
