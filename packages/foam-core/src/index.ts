import { NoteGraph, Note, NoteLink } from './note-graph';

export {
  createNoteFromMarkdown,
  createMarkdownReferences,
  stringifyMarkdownLinkReferenceDefinition,
} from './markdown-provider';

export {
  TextEdit,
  generateHeading,
  generateLinkReferences,
  getKebabCaseFileName,
} from './janitor';

<<<<<<< HEAD
export { applyTextEdit } from './janitor/apply-text-edit'
=======
export { applyTextEdit } from './janitor/apply-text-edit';
>>>>>>> 9b968a59

export { initializeNoteGraph } from './initialize-note-graph';

export { NoteGraph, Note, NoteLink };

export {
  LINK_REFERENCE_DEFINITION_HEADER,
  LINK_REFERENCE_DEFINITION_FOOTER,
} from './definitions';

export interface FoamConfig {
  // TODO
}

export interface Foam {
  notes: NoteGraph;
  // config: FoamConfig
}

export const createFoam = (config: FoamConfig) => ({
  notes: new NoteGraph(),
  config: config,
});<|MERGE_RESOLUTION|>--- conflicted
+++ resolved
@@ -13,11 +13,7 @@
   getKebabCaseFileName,
 } from './janitor';
 
-<<<<<<< HEAD
-export { applyTextEdit } from './janitor/apply-text-edit'
-=======
 export { applyTextEdit } from './janitor/apply-text-edit';
->>>>>>> 9b968a59
 
 export { initializeNoteGraph } from './initialize-note-graph';
 
